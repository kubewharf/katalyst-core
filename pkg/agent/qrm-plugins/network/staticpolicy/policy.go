--- conflicted
+++ resolved
@@ -745,16 +745,8 @@
 
 	reqInt, err := util.GetQuantityFromResourceReq(req)
 	if err != nil {
-<<<<<<< HEAD
 		general.Errorf("getReqQuantityFromResourceReq failed with error: %v", err)
 		return nil
-=======
-		if general.IsErrNotFound(err) {
-			general.Warningf("cgroup ids for pod not found")
-			return nil
-		}
-		return fmt.Errorf("[NetworkStaticPolicy.removePod] list cgroup ids of pod: %s failed with error: %v", podUID, err)
->>>>>>> 883ecbc6
 	}
 
 	machineState := p.state.GetMachineState()
@@ -915,11 +907,14 @@
 }
 
 func (p *StaticPolicy) removePod(podUID string) error {
-	if p.CgroupV2Env {
-		cgIDList, err := p.metaServer.ExternalManager.ListCgroupIDsForPod(podUID)
-		if err != nil {
-			return fmt.Errorf("[NetworkStaticPolicy.removePod] list cgroup ids of pod: %s failed with error: %v", podUID, err)
-		}
+	cgIDList, err := p.metaServer.ExternalManager.ListCgroupIDsForPod(podUID)
+	if err != nil {
+		if general.IsErrNotFound(err) {
+			general.Warningf("cgroup ids for pod not found")
+			return nil
+		}
+		return fmt.Errorf("[NetworkStaticPolicy.removePod] list cgroup ids of pod: %s failed with error: %v", podUID, err)
+	}
 
 		for _, cgID := range cgIDList {
 			go func(cgID uint64) {
