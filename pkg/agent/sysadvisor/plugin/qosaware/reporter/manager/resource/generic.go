--- conflicted
+++ resolved
@@ -210,15 +210,6 @@
 		return
 	}
 
-<<<<<<< HEAD
-=======
-	originResultFromAdvisor, numaResult, err := subAdvisor.GetHeadroom()
-	if err != nil {
-		klog.Errorf("get origin result %s from headroomAdvisor failed: %v", m.resourceName, err)
-		return
-	}
-
->>>>>>> 1c55bb76
 	reportResult := m.reportSlidingWindow.GetWindowedResources(originResultFromAdvisor)
 	if reportResult == nil {
 		klog.Infof("skip update reclaimed resource %s without enough valid sample", m.resourceName)
