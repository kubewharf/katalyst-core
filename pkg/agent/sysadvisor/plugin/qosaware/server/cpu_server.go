/*
Copyright 2022 The Katalyst Authors.

Licensed under the Apache License, Version 2.0 (the "License");
you may not use this file except in compliance with the License.
You may obtain a copy of the License at

    http://www.apache.org/licenses/LICENSE-2.0

Unless required by applicable law or agreed to in writing, software
distributed under the License is distributed on an "AS IS" BASIS,
WITHOUT WARRANTIES OR CONDITIONS OF ANY KIND, either express or implied.
See the License for the specific language governing permissions and
limitations under the License.
*/

package server

import (
	"context"
	"encoding/json"
	"fmt"
	"time"

	"google.golang.org/grpc"
	v1 "k8s.io/api/core/v1"
	"k8s.io/apimachinery/pkg/util/sets"
	"k8s.io/apimachinery/pkg/util/wait"
	"k8s.io/klog/v2"

	"github.com/kubewharf/katalyst-api/pkg/consts"
	"github.com/kubewharf/katalyst-core/pkg/agent/qrm-plugins/advisorsvc"
	"github.com/kubewharf/katalyst-core/pkg/agent/qrm-plugins/commonstate"
	"github.com/kubewharf/katalyst-core/pkg/agent/qrm-plugins/cpu/dynamicpolicy/cpuadvisor"
	"github.com/kubewharf/katalyst-core/pkg/agent/sysadvisor/metacache"
	"github.com/kubewharf/katalyst-core/pkg/agent/sysadvisor/plugin/qosaware/reporter"
	"github.com/kubewharf/katalyst-core/pkg/agent/sysadvisor/types"
	"github.com/kubewharf/katalyst-core/pkg/config"
	"github.com/kubewharf/katalyst-core/pkg/metaserver"
	"github.com/kubewharf/katalyst-core/pkg/metrics"
	"github.com/kubewharf/katalyst-core/pkg/util/general"
	"github.com/kubewharf/katalyst-core/pkg/util/machine"
)

const (
	cpuServerName string = "cpu-server"

	cpuServerHealthCheckName = "cpu-server-lw"
)

type cpuServer struct {
	*baseServer
	getCheckpointCalled     bool
	cpuPluginClient         cpuadvisor.CPUPluginClient
	headroomResourceManager reporter.HeadroomResourceManager
}

func NewCPUServer(recvCh chan types.InternalCPUCalculationResult, sendCh chan types.TriggerInfo, conf *config.Configuration,
	headroomResourceManager reporter.HeadroomResourceManager, metaCache metacache.MetaCache, metaServer *metaserver.MetaServer, emitter metrics.MetricEmitter,
) (*cpuServer, error) {
	cs := &cpuServer{}
	cs.baseServer = newBaseServer(cpuServerName, conf, recvCh, sendCh, metaCache, metaServer, emitter, cs)
	cs.advisorSocketPath = conf.CPUAdvisorSocketAbsPath
	cs.pluginSocketPath = conf.CPUPluginSocketAbsPath
	cs.headroomResourceManager = headroomResourceManager
	cs.resourceRequestName = "CPURequest"
	return cs, nil
}

func (cs *cpuServer) RegisterAdvisorServer() {
	cs.mutex.Lock()
	defer cs.mutex.Unlock()

	grpcServer := grpc.NewServer()
	cpuadvisor.RegisterCPUAdvisorServer(grpcServer, cs)
	cs.grpcServer = grpcServer
}

func (cs *cpuServer) ListAndWatch(_ *advisorsvc.Empty, server cpuadvisor.CPUAdvisor_ListAndWatchServer) error {
	_ = cs.emitter.StoreInt64(cs.genMetricsName(metricServerLWCalled), int64(cs.period.Seconds()), metrics.MetricTypeNameCount)
	general.RegisterTemporaryHeartbeatCheck(cpuServerHealthCheckName, healthCheckTolerationDuration, general.HealthzCheckStateNotReady, healthCheckTolerationDuration)
	defer general.UnregisterTemporaryHeartbeatCheck(cpuServerHealthCheckName)

	if !cs.getCheckpointCalled {
		if err := cs.startToGetCheckpointFromCPUPlugin(); err != nil {
			klog.Errorf("start to get checkpoint from cpu plugin failed: %v", err)
			return err
		}
		close(cs.lwCalledChan)
		cs.getCheckpointCalled = true
	}

	recvCh, ok := cs.recvCh.(chan types.InternalCPUCalculationResult)
	if !ok {
		return fmt.Errorf("recvCh convert failed")
	}

	maxDropLength := len(recvCh)
	klog.Infof("[qosaware-server-cpu] drop all old cpu advices in channel (max: %d)", maxDropLength)
	for i := 0; i < maxDropLength; i++ {
		select {
		case <-recvCh:
		default:
			klog.Infof("[qosaware-server-cpu] all old cpu advices in channel is dropped (count: %d)", i)
			break
		}
	}

	klog.Infof("[qosaware-server-cpu] start to push cpu advices")
	for {
		select {
		case <-server.Context().Done():
			klog.Infof("[qosaware-server-cpu] lw stream server exited")
			return nil
		case <-cs.stopCh:
			klog.Infof("[qosaware-server-cpu] lw stopped because cpu server stopped")
			return nil
		case advisorResp, more := <-recvCh:
			if !more {
				klog.Infof("[qosaware-server-cpu] recv channel is closed")
				return nil
			}
			if advisorResp.TimeStamp.Add(cs.period * 2).Before(time.Now()) {
				general.Warningf("advisorResp is expired")
				continue
			}

			klog.Infof("[qosaware-server-cpu] get advisor update: %+v", advisorResp)
			resp, err := cs.assembleResponse(&advisorResp)
			if err != nil {
				general.Errorf("assembleResponse failed: %s", err)
				continue
			}

			if err := server.Send(resp); err != nil {
				klog.Errorf("[qosaware-server-cpu] send response failed: %v", err)
				_ = cs.emitter.StoreInt64(cs.genMetricsName(metricServerLWSendResponseFailed), int64(cs.period.Seconds()), metrics.MetricTypeNameCount)
				_ = general.UpdateHealthzStateByError(cpuServerHealthCheckName, err)
				return err
			}
			klog.Infof("[qosaware-server-cpu] send listWatch resp: %v", general.ToString(resp))
			_ = general.UpdateHealthzStateByError(cpuServerHealthCheckName, nil)
			_ = cs.emitter.StoreInt64(cs.genMetricsName(metricServerLWSendResponseSucceeded), int64(cs.period.Seconds()), metrics.MetricTypeNameCount)
		}
	}
}

<<<<<<< HEAD
func (cs *cpuServer) assembleResponse(result *types.InternalCPUCalculationResult) (*cpuadvisor.ListAndWatchResponse, error) {
	calculationEntriesMap := make(map[string]*cpuadvisor.CalculationEntries)
	blockID2Blocks := NewBlockSet()
	cs.assemblePoolEntries(result, calculationEntriesMap, blockID2Blocks)

	// assemble per-numa headroom
	numaAllocatable, err := cs.headroomResourceManager.GetNumaAllocatable()
	if err != nil {
		return nil, fmt.Errorf("get numa allocatable failed: %v", err)
	}

	// transform numa allocatable to numa headroom for cpu plugin by dividing 1000
	// because we store cpu numa headroom in milli-value in cnr
	numaHeadroom := make(map[int]float64)
	for numaID, res := range numaAllocatable {
		numaHeadroom[numaID] = float64(res.Value()) / 1000.
	}

	data, err := json.Marshal(numaHeadroom)
	if err != nil {
		return nil, fmt.Errorf("marshal numa headroom failed: %v", err)
=======
// assmble per-numa headroom
func (cs *cpuServer) assembleHeadroom() *advisorsvc.CalculationInfo {
	numaAllocatable, err := cs.headroomResourceManager.GetNumaAllocatable()
	if err != nil {
		klog.Errorf("get numa allocatable failed: %v", err)
		return nil
	}

	numaHeadroom := make(map[int]float64)
	for numaID, res := range numaAllocatable {
		numaHeadroom[numaID] = float64(res.Value()) / 1000.0
	}
	data, err := json.Marshal(numaHeadroom)
	if err != nil {
		klog.Errorf("marshal headroom failed: %v", err)
		return nil
>>>>>>> 1c55bb76
	}

	calculationResult := &advisorsvc.CalculationResult{
		Values: map[string]string{
			string(cpuadvisor.ControlKnobKeyCPUNUMAHeadroom): string(data),
		},
	}

	return &advisorsvc.CalculationInfo{
		CgroupPath:        "",
		CalculationResult: calculationResult,
	}
}

func (cs *cpuServer) assembleResponse(result *types.InternalCPUCalculationResult) (*cpuadvisor.ListAndWatchResponse, error) {
	calculationEntriesMap := make(map[string]*cpuadvisor.CalculationEntries)
	blockID2Blocks := NewBlockSet()
	cs.assemblePoolEntries(result, calculationEntriesMap, blockID2Blocks)

	// Assemble pod entries
	f := func(podUID string, containerName string, ci *types.ContainerInfo) bool {
		if err := cs.assemblePodEntries(calculationEntriesMap, blockID2Blocks, podUID, ci); err != nil {
			klog.Errorf("[qosaware-server-cpu] assemblePodEntries for pod %s/%s uid %s err: %v", ci.PodNamespace, ci.PodName, ci.PodUID, err)
		}
		return true
	}
	cs.metaCache.RangeContainer(f)

	// Send result
	resp := &cpuadvisor.ListAndWatchResponse{
		Entries:                               calculationEntriesMap,
		ExtraEntries:                          make([]*advisorsvc.CalculationInfo, 0),
		AllowSharedCoresOverlapReclaimedCores: result.AllowSharedCoresOverlapReclaimedCores,
	}

	for _, retEntry := range result.ExtraEntries {
		found := false
		for _, respEntry := range resp.ExtraEntries {
			if retEntry.CgroupPath == respEntry.CgroupPath {
				found = true
				for k, v := range retEntry.Values {
					respEntry.CalculationResult.Values[k] = v
				}
				break
			}
		}
		if !found {
			calculationInfo := &advisorsvc.CalculationInfo{
				CgroupPath: retEntry.CgroupPath,
				CalculationResult: &advisorsvc.CalculationResult{
					Values: general.DeepCopyMap(retEntry.Values),
				},
			}
			resp.ExtraEntries = append(resp.ExtraEntries, calculationInfo)
		}
	}

	extraNumaHeadRoom := cs.assembleHeadroom()
	if extraNumaHeadRoom != nil {
		resp.ExtraEntries = append(resp.ExtraEntries, extraNumaHeadRoom)
	}

	return resp, nil
}

func (cs *cpuServer) getCheckpoint() {
	safeTime := time.Now().UnixNano()

	ctx := context.Background()
	// get checkpoint
	resp, err := cs.cpuPluginClient.GetCheckpoint(ctx, &cpuadvisor.GetCheckpointRequest{})
	if err != nil {
		klog.Errorf("[qosaware-server-cpu] get checkpoint failed: %v", err)
		_ = cs.emitter.StoreInt64(cs.genMetricsName(metricServerLWGetCheckpointFailed), int64(cs.period.Seconds()), metrics.MetricTypeNameCount)
		return
	} else if resp == nil {
		klog.Errorf("[qosaware-server-cpu] get nil checkpoint")
		_ = cs.emitter.StoreInt64(cs.genMetricsName(metricServerLWGetCheckpointFailed), int64(cs.period.Seconds()), metrics.MetricTypeNameCount)
		return
	}
	klog.Infof("[qosaware-server-cpu] get checkpoint: %v", general.ToString(resp.Entries))
	_ = cs.emitter.StoreInt64(cs.genMetricsName(metricServerLWGetCheckpointSucceeded), int64(cs.period.Seconds()), metrics.MetricTypeNameCount)

	cs.syncCheckpoint(ctx, resp, safeTime)

	// trigger advisor update
	select {
	case cs.sendCh <- types.TriggerInfo{TimeStamp: time.Now()}:
		klog.Infof("[qosaware-server-cpu] trigger advisor update")
	default:
		klog.Infof("[qosaware-server-cpu] channel is full")
	}
}

func (cs *cpuServer) syncCheckpoint(ctx context.Context, resp *cpuadvisor.GetCheckpointResponse, safeTime int64) {
	livingPoolNameSet := sets.NewString()

	// parse pool entries first, which are needed for parsing container entries
	for entryName, entry := range resp.Entries {
		if poolInfo, ok := entry.Entries[commonstate.FakedContainerName]; ok {
			poolName := entryName
			livingPoolNameSet.Insert(poolName)
			if err := cs.updatePoolInfo(poolName, poolInfo); err != nil {
				klog.Errorf("[qosaware-server-cpu] update pool info with error: %v", err)
			}
		}
	}

	// parse container entries after pool entries
	for entryName, entry := range resp.Entries {
		if _, ok := entry.Entries[commonstate.FakedContainerName]; !ok {
			podUID := entryName
			pod, err := cs.metaServer.GetPod(ctx, podUID)
			if err != nil {
				klog.Errorf("[qosaware-server-cpu] get pod info with error: %v", err)
				continue
			}

			for containerName, info := range entry.Entries {
				if err := cs.updateContainerInfo(podUID, containerName, pod, info); err != nil {
					klog.Errorf("[qosaware-server-cpu] update container info with error: %v", err)
					_ = cs.emitter.StoreInt64(cs.genMetricsName(metricServerCheckpointUpdateContainerFailed), 1, metrics.MetricTypeNameCount,
						metrics.MetricTag{Key: "podUID", Val: podUID},
						metrics.MetricTag{Key: "containerName", Val: containerName})
				}
			}
		}
	}

	// clean up the containers not existed in resp.Entries
	_ = cs.metaCache.RangeAndDeleteContainer(func(containerInfo *types.ContainerInfo) bool {
		info, ok := resp.Entries[containerInfo.PodUID]
		if !ok {
			return true
		}
		if _, ok = info.Entries[containerInfo.ContainerName]; !ok {
			return true
		}
		return false
	}, safeTime)

	// complement living containers' original owner pools for pool gc
	// todo: deprecate original owner pool and generate owner pool by realtime container status
	cs.metaCache.RangeContainer(func(podUID string, containerName string, containerInfo *types.ContainerInfo) bool {
		livingPoolNameSet.Insert(containerInfo.OriginOwnerPoolName)
		return true
	})

	// gc pool entries
	_ = cs.metaCache.GCPoolEntries(livingPoolNameSet)
}

func (cs *cpuServer) startToGetCheckpointFromCPUPlugin() error {
	if !general.IsPathExists(cs.pluginSocketPath) {
		_ = cs.emitter.StoreInt64(cs.genMetricsName(metricServerLWGetCheckpointFailed), int64(cs.period.Seconds()), metrics.MetricTypeNameCount)
		return fmt.Errorf("cpu plugin socket %v doesn't exist", cs.pluginSocketPath)
	}

	conn, err := cs.dial(cs.pluginSocketPath, cs.period)
	if err != nil {
		klog.Errorf("dial cpu plugin socket %v failed: %v", cs.pluginSocketPath, err)
		_ = cs.emitter.StoreInt64(cs.genMetricsName(metricServerLWGetCheckpointFailed), int64(cs.period.Seconds()), metrics.MetricTypeNameCount)
		return err
	}

	cs.cpuPluginClient = cpuadvisor.NewCPUPluginClient(conn)
	go wait.Until(cs.getCheckpoint, cs.period, cs.stopCh)

	return nil
}

func (cs *cpuServer) updatePoolInfo(poolName string, info *cpuadvisor.AllocationInfo) error {
	pi, ok := cs.metaCache.GetPoolInfo(poolName)
	if !ok {
		pi = &types.PoolInfo{
			PoolName: info.OwnerPoolName,
		}
	}
	pi.TopologyAwareAssignments = machine.TransformCPUAssignmentFormat(info.TopologyAwareAssignments)
	pi.OriginalTopologyAwareAssignments = machine.TransformCPUAssignmentFormat(info.OriginalTopologyAwareAssignments)

	return cs.metaCache.SetPoolInfo(poolName, pi)
}

func (cs *cpuServer) updateContainerInfo(podUID string, containerName string, pod *v1.Pod, info *cpuadvisor.AllocationInfo) error {
	ci, ok := cs.metaCache.GetContainerInfo(podUID, containerName)
	if !ok {
		return fmt.Errorf("container %v/%v not exist", podUID, containerName)
	}

	ci.RampUp = info.RampUp
	ci.TopologyAwareAssignments = machine.TransformCPUAssignmentFormat(info.TopologyAwareAssignments)
	ci.OriginalTopologyAwareAssignments = machine.TransformCPUAssignmentFormat(info.OriginalTopologyAwareAssignments)
	ci.OwnerPoolName = info.OwnerPoolName

	// get qos level name according to the qos conf
	qosLevel, err := cs.qosConf.GetQoSLevelForPod(pod)
	if err != nil {
		return fmt.Errorf("container %v/%v get qos level failed", podUID, containerName)
	}
	if ci.QoSLevel != qosLevel {
		general.Infof("qos level has change from %s to %s", ci.QoSLevel, qosLevel)
		ci.QoSLevel = qosLevel
	}

	if ci.OriginOwnerPoolName == "" {
		ci.OriginOwnerPoolName = ci.OwnerPoolName
	}

	// fill in topology aware assignment for containers with owner pool
	if ci.QoSLevel != consts.PodAnnotationQoSLevelDedicatedCores {
		if len(ci.OwnerPoolName) > 0 {
			if poolInfo, ok := cs.metaCache.GetPoolInfo(ci.OwnerPoolName); ok {
				ci.TopologyAwareAssignments = poolInfo.TopologyAwareAssignments.Clone()
			}
		}
	}

	// Need to set back because of deep copy
	return cs.metaCache.SetContainerInfo(podUID, containerName, ci)
}

// assemblePoolEntries fills up calculationEntriesMap and blockSet based on cpu.InternalCPUCalculationResult
// - for each [pool, numa] set, there exists a new Block (and corresponding internalBlock)
func (cs *cpuServer) assemblePoolEntries(advisorResp *types.InternalCPUCalculationResult, calculationEntriesMap map[string]*cpuadvisor.CalculationEntries, bs blockSet) {
	for poolName, entries := range advisorResp.PoolEntries {
		// join reclaim pool lastly
		if poolName == commonstate.PoolNameReclaim && advisorResp.AllowSharedCoresOverlapReclaimedCores {
			continue
		}
		poolEntry := NewPoolCalculationEntries(poolName)
		for numaID, size := range entries {
			block := NewBlock(uint64(size), "")
			numaCalculationResult := &cpuadvisor.NumaCalculationResult{Blocks: []*cpuadvisor.Block{block}}

			innerBlock := NewInnerBlock(block, int64(numaID), poolName, nil, numaCalculationResult)
			innerBlock.join(block.BlockId, bs)

			poolEntry.Entries[commonstate.FakedContainerName].CalculationResultsByNumas[int64(numaID)] = numaCalculationResult
		}
		calculationEntriesMap[poolName] = poolEntry
	}

	if reclaimEntries, ok := advisorResp.PoolEntries[commonstate.PoolNameReclaim]; ok && advisorResp.AllowSharedCoresOverlapReclaimedCores {
		poolEntry := NewPoolCalculationEntries(commonstate.PoolNameReclaim)
		for numaID, reclaimSize := range reclaimEntries {

			overlapSize := advisorResp.GetPoolOverlapInfo(commonstate.PoolNameReclaim, numaID)
			if len(overlapSize) == 0 {
				// If share pool not exists，join reclaim pool directly
				block := NewBlock(uint64(reclaimSize), "")
				numaCalculationResult := &cpuadvisor.NumaCalculationResult{Blocks: []*cpuadvisor.Block{block}}

				innerBlock := NewInnerBlock(block, int64(numaID), commonstate.PoolNameReclaim, nil, numaCalculationResult)
				innerBlock.join(block.BlockId, bs)

				poolEntry.Entries[commonstate.FakedContainerName].CalculationResultsByNumas[int64(numaID)] = numaCalculationResult
			} else {
				numaCalculationResult := &cpuadvisor.NumaCalculationResult{Blocks: []*cpuadvisor.Block{}}
				for sharedPoolName, reclaimedSize := range overlapSize {
					block := NewBlock(uint64(reclaimedSize), "")

					sharedPoolCalculationResults, ok := getNumaCalculationResult(calculationEntriesMap, sharedPoolName, commonstate.FakedContainerName, int64(numaID))
					if ok && len(sharedPoolCalculationResults.Blocks) == 1 {
						innerBlock := NewInnerBlock(block, int64(numaID), commonstate.PoolNameReclaim, nil, numaCalculationResult)
						numaCalculationResult.Blocks = append(numaCalculationResult.Blocks, block)
						innerBlock.join(sharedPoolCalculationResults.Blocks[0].BlockId, bs)
					}
					poolEntry.Entries[commonstate.FakedContainerName].CalculationResultsByNumas[int64(numaID)] = numaCalculationResult
				}
			}
		}
		calculationEntriesMap[commonstate.PoolNameReclaim] = poolEntry
	}
}

// assemblePoolEntries fills up calculationEntriesMap and blockSet based on types.ContainerInfo
//
// todo this logic should be refined to make sure we will assemble entries from	internalCalculationInfo rather than walking through containerInfo
func (cs *cpuServer) assemblePodEntries(calculationEntriesMap map[string]*cpuadvisor.CalculationEntries,
	bs blockSet, podUID string, ci *types.ContainerInfo,
) error {
	calculationInfo := &cpuadvisor.CalculationInfo{
		OwnerPoolName:             ci.OwnerPoolName,
		CalculationResultsByNumas: nil,
	}

	// if isolation is locking in, pass isolation-region name (equals isolation owner-pool) instead of owner pool
	if ci.Isolated {
		if ci.RegionNames.Len() == 1 && ci.OwnerPoolName != ci.RegionNames.List()[0] {
			calculationInfo.OwnerPoolName = ci.RegionNames.List()[0]
		}
	}
	// if isolation is locking out, pass original owner pool instead of owner pool
	if !ci.Isolated && ci.OwnerPoolName != ci.OriginOwnerPoolName {
		calculationInfo.OwnerPoolName = ci.OriginOwnerPoolName
	}

	if ci.QoSLevel == consts.PodAnnotationQoSLevelSharedCores || ci.QoSLevel == consts.PodAnnotationQoSLevelReclaimedCores {
		if calculationInfo.OwnerPoolName == "" {
			klog.Warningf("container %s/%s pool name is empty", ci.PodUID, ci.ContainerName)
			return nil
		}
		if _, ok := calculationEntriesMap[calculationInfo.OwnerPoolName]; !ok {
			klog.Warningf("container %s/%s refer a non-existed pool: %s", ci.PodUID, ci.ContainerName, ci.OwnerPoolName)
			return nil
		}
	}

	// currently, only pods in "dedicated_nums with numa binding" has topology aware allocations
	if ci.IsDedicatedNumaBinding() {
		calculationResultsByNumas := make(map[int64]*cpuadvisor.NumaCalculationResult)

		for numaID, cpuset := range ci.TopologyAwareAssignments {
			numaCalculationResult := &cpuadvisor.NumaCalculationResult{Blocks: []*cpuadvisor.Block{}}

			// the same podUID appears twice iff there exists multiple containers in one pod;
			// in this case, reuse the same blocks as the last container.
			// i.e. sidecar container will always follow up with the main container.
			if podEntries, ok := calculationEntriesMap[podUID]; ok {
				for _, containerEntry := range podEntries.Entries {
					if result, ok := containerEntry.CalculationResultsByNumas[int64(numaID)]; ok {
						for _, block := range result.Blocks {
							newBlock := NewBlock(block.Result, block.BlockId)
							newInnerBlock := NewInnerBlock(newBlock, int64(numaID), "", ci, numaCalculationResult)
							numaCalculationResult.Blocks = append(numaCalculationResult.Blocks, newBlock)
							newInnerBlock.join(block.BlockId, bs)
						}
						break
					}
				}
			} else {
				// if this podUID appears firstly, we should generate a new Block

				reclaimPoolCalculationResults, ok := getNumaCalculationResult(calculationEntriesMap, commonstate.PoolNameReclaim,
					commonstate.FakedContainerName, int64(numaID))
				if !ok {
					// if no reclaimed pool exists, return the generated Block

					block := NewBlock(uint64(cpuset.Size()), "")
					innerBlock := NewInnerBlock(block, int64(numaID), "", ci, numaCalculationResult)
					numaCalculationResult.Blocks = append(numaCalculationResult.Blocks, block)
					innerBlock.join(block.BlockId, bs)
				} else {
					// if reclaimed pool exists, join the generated Block with Block in reclaimed pool

					for _, block := range reclaimPoolCalculationResults.Blocks {
						// todo assume only one reclaimed block exists in a certain numa
						if block.OverlapTargets == nil || len(block.OverlapTargets) == 0 {
							newBlock := NewBlock(uint64(cpuset.Size()), "")
							innerBlock := NewInnerBlock(newBlock, int64(numaID), "", ci, numaCalculationResult)
							numaCalculationResult.Blocks = append(numaCalculationResult.Blocks, newBlock)
							innerBlock.join(block.BlockId, bs)
						}
					}
				}
			}

			calculationResultsByNumas[int64(numaID)] = numaCalculationResult
		}

		calculationInfo.CalculationResultsByNumas = calculationResultsByNumas
	}

	calculationEntries, ok := calculationEntriesMap[podUID]
	if !ok {
		calculationEntriesMap[podUID] = &cpuadvisor.CalculationEntries{
			Entries: make(map[string]*cpuadvisor.CalculationInfo),
		}
		calculationEntries = calculationEntriesMap[podUID]
	}
	calculationEntries.Entries[ci.ContainerName] = calculationInfo

	return nil
}<|MERGE_RESOLUTION|>--- conflicted
+++ resolved
@@ -145,29 +145,6 @@
 	}
 }
 
-<<<<<<< HEAD
-func (cs *cpuServer) assembleResponse(result *types.InternalCPUCalculationResult) (*cpuadvisor.ListAndWatchResponse, error) {
-	calculationEntriesMap := make(map[string]*cpuadvisor.CalculationEntries)
-	blockID2Blocks := NewBlockSet()
-	cs.assemblePoolEntries(result, calculationEntriesMap, blockID2Blocks)
-
-	// assemble per-numa headroom
-	numaAllocatable, err := cs.headroomResourceManager.GetNumaAllocatable()
-	if err != nil {
-		return nil, fmt.Errorf("get numa allocatable failed: %v", err)
-	}
-
-	// transform numa allocatable to numa headroom for cpu plugin by dividing 1000
-	// because we store cpu numa headroom in milli-value in cnr
-	numaHeadroom := make(map[int]float64)
-	for numaID, res := range numaAllocatable {
-		numaHeadroom[numaID] = float64(res.Value()) / 1000.
-	}
-
-	data, err := json.Marshal(numaHeadroom)
-	if err != nil {
-		return nil, fmt.Errorf("marshal numa headroom failed: %v", err)
-=======
 // assmble per-numa headroom
 func (cs *cpuServer) assembleHeadroom() *advisorsvc.CalculationInfo {
 	numaAllocatable, err := cs.headroomResourceManager.GetNumaAllocatable()
@@ -184,7 +161,6 @@
 	if err != nil {
 		klog.Errorf("marshal headroom failed: %v", err)
 		return nil
->>>>>>> 1c55bb76
 	}
 
 	calculationResult := &advisorsvc.CalculationResult{
